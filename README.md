--- conflicted
+++ resolved
@@ -39,21 +39,13 @@
 2. **Start the API server**:
    ```bash
    # Using the console script (recommended)
-<<<<<<< HEAD
-   data-discovery
-=======
    uv run data-discovery
->>>>>>> ad2982a4
    
    # Development server with hot reload
    uv run uvicorn data_discovery.main:app --reload --host 0.0.0.0 --port 8000
    
    # Or using the main module directly
-<<<<<<< HEAD
-   uv run python src/data_discovery/main.py
-=======
    uv run python -m data_discovery.main
->>>>>>> ad2982a4
    ```
 
 3. **Test the API**:
@@ -61,14 +53,10 @@
    # Health check
    curl http://localhost:8000/health
    
-<<<<<<< HEAD
-   # List resources
-=======
    # Discover GitHub repositories and refresh cache
    curl -X POST http://localhost:8000/api/v1/cache/refresh
    
    # List available resources (after cache refresh)
->>>>>>> ad2982a4
    curl http://localhost:8000/api/v1/resources
    
    # API documentation
@@ -127,12 +115,6 @@
 ## 📊 API Endpoints
 
 ### Core Discovery Endpoints
-<<<<<<< HEAD
-- **`GET /api/v1/resources`** - List available dbt projects with filtering
-- **`GET /api/v1/models`** - Search models by schema, level, or resource (defaults to level=gold)
-- **`GET /api/v1/models/{unique_id}`** - Get detailed model information
-- **`GET /api/v1/descriptions/{doc_name}`** - Retrieve documentation blocks
-=======
 - **`GET /api/v1/resources`** - List available dbt projects (dynamically discovered from GitHub)
 - **`GET /api/v1/models`** - Search models by schema, level, or resource (defaults to level=gold)
 - **`GET /api/v1/models/{unique_id}`** - Get detailed model information
@@ -143,7 +125,6 @@
   - **Automatic Discovery**: Scans FlipsideCrypto organization for `*-models` repositories
   - **Parameters**: `resource_ids` (optional), `force` (optional)
   - **Response**: Discovery summary + cache refresh results
->>>>>>> ad2982a4
 
 ### Additional Endpoints
 - **`GET /health`** - Health check and status
@@ -237,11 +218,7 @@
 uv run uvicorn data_discovery.main:app --reload
 
 # Test the console script
-<<<<<<< HEAD
-data-discovery
-=======
 uv run data-discovery
->>>>>>> ad2982a4
 
 # Check logs
 tail -f ~/.cache/data-discovery/claude-server.log
@@ -314,13 +291,9 @@
 
 ### Key Components
 - `src/data_discovery/main.py` - FastAPI application entry point with MCP integration
-<<<<<<< HEAD
-- `src/data_discovery/core/service.py` - Core business logic
-=======
 - `src/data_discovery/project_manager.py` - Core project management with dynamic discovery
 - `src/data_discovery/core/project_discovery.py` - GitHub repository discovery and CSV logging
 - `src/data_discovery/core/service.py` - Business logic layer
->>>>>>> ad2982a4
 - `src/data_discovery/api/discovery/` - REST endpoint implementations
 - `src/data_discovery/mcp/` - MCP integration module
 
@@ -336,23 +309,22 @@
 
 ## 📋 Recent Changes
 
-<<<<<<< HEAD
+### Dynamic GitHub Discovery System
+- **Automatic Project Discovery**: System now automatically discovers FlipsideCrypto `*-models` repositories
+- **Cache Management**: New `POST /cache/refresh` endpoint combines discovery + cache refresh
+- **No Manual Configuration**: Eliminates need for static CSV configuration files
+- **Performance Optimization**: Client requests always use cached data for fast response times
+- **Background Refresh**: Separate cache refresh process can be scheduled or triggered on-demand
+
+### Architecture Simplification
+- **Removed Resources Module**: Eliminated 400+ lines of CSV-based legacy code
+- **Direct ProjectManager Access**: Simplified architecture without wrapper classes
+- **Single Source of Truth**: All functionality now handled by ProjectManager with dynamic discovery
+
 ### API Filtering Updates
-- **Default Level**: `/models` endpoint now defaults to `level=gold` for higher quality results
-- **Utility Model Filtering**: Models from `fsc_utils` package are excluded from gold-level results
-- **Quality Focus**: Gold level now returns curated, production-ready models only
-
-### What Changed
-- **Primary Interface**: REST API endpoints (was: MCP tools)
-- **MCP Integration**: Auto-generated from REST endpoints (was: manually coded)
-- **Single Codebase**: No duplication between REST and MCP (was: separate implementations)
-- **Entry Point**: `src/data_discovery/main.py` (was: `src/data_discovery/server.py`)
-
-### Backward Compatibility
-- ✅ **Legacy MCP server** still works (`src/data_discovery/server.py`)
-- ✅ **All MCP tools** available through REST API + fastapi_mcp
-- ✅ **Same functionality** with improved architecture
-- ✅ **Claude Desktop** integration maintained
+- **Default Level**: `/models` endpoint defaults to `level=gold` for higher quality results
+- **Utility Model Filtering**: Models from `fsc_utils` package excluded from gold-level results
+- **Quality Focus**: Gold level returns curated, production-ready models only
 
 ### Benefits
 - 🚀 **Better Performance** - Direct REST API access
@@ -423,27 +395,8 @@
 cd infrastructure
 cdk deploy --all
 ```
-=======
-### Dynamic GitHub Discovery System
-- **Automatic Project Discovery**: System now automatically discovers FlipsideCrypto `*-models` repositories
-- **Cache Management**: New `POST /cache/refresh` endpoint combines discovery + cache refresh
-- **No Manual Configuration**: Eliminates need for static CSV configuration files
-- **Performance Optimization**: Client requests always use cached data for fast response times
-- **Background Refresh**: Separate cache refresh process can be scheduled or triggered on-demand
-
-### Architecture Simplification
-- **Removed Resources Module**: Eliminated 400+ lines of CSV-based legacy code
-- **Direct ProjectManager Access**: Simplified architecture without wrapper classes
-- **Single Source of Truth**: All functionality now handled by ProjectManager with dynamic discovery
-
-### API Filtering Updates
-- **Default Level**: `/models` endpoint defaults to `level=gold` for higher quality results
-- **Utility Model Filtering**: Models from `fsc_utils` package excluded from gold-level results
-- **Quality Focus**: Gold level returns curated, production-ready models only
-
 ### MCP Transport Limitations
 - **fastapi_mcp**: Currently supports SSE transport only
 - **Claude Desktop**: Requires stdio transport (incompatible with fastapi_mcp)
 - **Workaround**: Use standalone MCP server for Claude Desktop
-- **Future**: stdio transport support may be added to fastapi_mcp
->>>>>>> ad2982a4
+- **Future**: stdio transport support may be added to fastapi_mcp